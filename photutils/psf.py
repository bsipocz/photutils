# Licensed under a 3-clause BSD style license - see LICENSE.rst
"""Models and functions for doing PSF/PRF fitting photometry on image data."""

from __future__ import division

import warnings
import copy

import numpy as np

from .utils import mask_to_mirrored_num
from .aperture_core import _prepare_photometry_input

from astropy.table import Table, Column
from astropy.modeling import models, Parameter, Fittable2DModel
from astropy.modeling.fitting import LevMarLSQFitter
from astropy.nddata.utils import add_array, subpixel_indices
from .extern.nddata_compat import extract_array
from astropy.nddata import support_nddata
from astropy.utils.exceptions import AstropyUserWarning

__all__ = ['DiscretePRF', 'IntegratedGaussianPRF', 'PRFAdapter',
           'psf_photometry', 'subtract_psf', 'prepare_psf_model']


class DiscretePRF(Fittable2DModel):
    """
    A discrete Pixel Response Function (PRF) model.

    The discrete PRF model stores images of the PRF at different subpixel
    positions or offsets as a lookup table. The resolution is given by the
    subsampling parameter, which states in how many subpixels a pixel is
    divided.

    In the typical case of wanting to create a PRF from an image with many point
    sources, use the `~DiscretePRF.create_from_image` method, rather than
    directly initializing this class.

    The discrete PRF model class in initialized with a 4 dimensional
    array, that contains the PRF images at different subpixel positions.
    The definition of the axes is as following:

        1. Axis: y subpixel position
        2. Axis: x subpixel position
        3. Axis: y direction of the PRF image
        4. Axis: x direction of the PRF image

    The total array therefore has the following shape
    (subsampling, subsampling, prf_size, prf_size)

    Parameters
    ----------
    prf_array : ndarray
        Array containing PRF images.
    normalize : bool
        Normalize PRF images to unity.  Equivalent to saying there is *no* flux
        outside the bounds of the PRF images.
    subsampling : int, optional
        Factor of subsampling. Default = 1.

    Notes
    -----
    See :ref:`psf-terminology` for more details on the distinction between PSF
    and PRF as used in this module.
    """
    flux = Parameter('flux')
    x_0 = Parameter('x_0')
    y_0 = Parameter('y_0')

    def __init__(self, prf_array, normalize=True, subsampling=1):
        # Array shape and dimension check
        if subsampling == 1:
            if prf_array.ndim == 2:
                prf_array = np.array([[prf_array]])
        if prf_array.ndim != 4:
            raise TypeError('Array must have 4 dimensions.')
        if prf_array.shape[:2] != (subsampling, subsampling):
            raise TypeError('Incompatible subsampling and array size')
        if np.isnan(prf_array).any():
            raise Exception("Array contains NaN values. Can't create PRF.")

        # Normalize if requested
        if normalize:
            for i in range(prf_array.shape[0]):
                for j in range(prf_array.shape[1]):
                    prf_array[i, j] /= prf_array[i, j].sum()

        # Set PRF asttributes
        self._prf_array = prf_array
        self.subsampling = subsampling

        constraints = {'fixed': {'x_0': True, 'y_0': True}}
        x_0 = 0
        y_0 = 0
        flux = 1
        super(DiscretePRF, self).__init__(n_models=1, x_0=x_0, y_0=y_0,
                                          flux=flux, **constraints)
        self.fitter = LevMarLSQFitter()

    @property
    def prf_shape(self):
        """
        Shape of the PRF image.
        """
        return self._prf_array.shape[-2:]

    def evaluate(self, x, y, flux, x_0, y_0):
        """
        Discrete PRF model evaluation.

        Given a certain position and flux the corresponding image of
        the PSF is chosen and scaled to the flux. If x and y are
        outside the boundaries of the image, zero will be returned.

        Parameters
        ----------
        x : float
            x coordinate array in pixel coordinates.
        y : float
            y coordinate array in pixel coordinates.
        flux : float
            Model flux.
        x_0 : float
            x position of the center of the PRF.
        y_0 : float
            y position of the center of the PRF.
        """
        # Convert x and y to index arrays
        x = (x - x_0 + 0.5 + self.prf_shape[1] // 2).astype('int')
        y = (y - y_0 + 0.5 + self.prf_shape[0] // 2).astype('int')

        # Get subpixel indices
        y_sub, x_sub = subpixel_indices((y_0, x_0), self.subsampling)

        # Out of boundary masks
        x_bound = np.logical_or(x < 0, x >= self.prf_shape[1])
        y_bound = np.logical_or(y < 0, y >= self.prf_shape[0])
        out_of_bounds = np.logical_or(x_bound, y_bound)

        # Set out of boundary indices to zero
        x[x_bound] = 0
        y[y_bound] = 0
        result = flux * self._prf_array[int(y_sub), int(x_sub)][y, x]

        # Set out of boundary values to zero
        result[out_of_bounds] = 0
        return result

    @classmethod
    def create_from_image(cls, imdata, positions, size, fluxes=None, mask=None,
                          mode='mean', subsampling=1, fix_nan=False):
        """
        Create a discrete point response function (PRF) from image data.

        Given a list of positions and size this function estimates an image of
        the PRF by extracting and combining the individual PRFs from the given
        positions.

        NaN values are either ignored by passing a mask or can be replaced by
        the mirrored value with respect to the center of the PRF.

        Note that if fluxes are *not* specified explicitly, it will be flux
        estimated from an aperture of the same size as the PRF image. This does
        *not* account for aperture corrections so often will *not* be what you
        want for anything other than quick-look needs.

        Parameters
        ----------
        imdata : array
            Data array with the image to extract the PRF from
        positions : List or array or `~astropy.table.Table`
            List of pixel coordinate source positions to use in creating the PRF.
            If this is a `~astropy.table.Table` it must have columns called
            ``x_0`` and ``y_0``.
        size : odd int
            Size of the quadratic PRF image in pixels.
        mask : bool array, optional
            Boolean array to mask out bad values.
        fluxes : array, optional
            Object fluxes to normalize extracted PRFs. If not given (or None),
            the flux is estimated from an aperture of the same size as
            the PRF image.
        mode : {'mean', 'median'}
            One of the following modes to combine the extracted PRFs:
                * 'mean'
                    Take the pixelwise mean of the extracted PRFs.
                * 'median'
                    Take the pixelwise median of the extracted PRFs.
        subsampling : int
            Factor of subsampling of the PRF (default = 1).
        fix_nan : bool
            Fix NaN values in the data by replacing it with the
            mirrored value. Assuming that the PRF is symmetrical.

        Returns
        -------
        prf : `photutils.psf.DiscretePRF`
            Discrete PRF model estimated from data.
        """

        # Check input array type and dimension.
        if np.iscomplexobj(imdata):
            raise TypeError('Complex type not supported')
        if imdata.ndim != 2:
            raise ValueError('{0}-d array not supported. '
                             'Only 2-d arrays supported.'.format(imdata.ndim))
        if size % 2 == 0:
            raise TypeError("Size must be odd.")

        if fluxes is not None and len(fluxes) != len(positions):
            raise TypeError("Position and flux arrays must be of equal length.")

        if mask is None:
            mask = np.isnan(imdata)

        if isinstance(positions, (list, tuple)):
            positions = np.array(positions)

        if isinstance(positions, Table) or \
            (isinstance(positions, np.ndarray) and positions.dtype.names is not None):
            # Can do clever things like
            # positions['x_0', 'y_0'].as_array().view((positions['x_0'].dtype, 2))
            # but that requires  positions['x_0'].dtype is positions['y_0'].dtype
            # better do something simple to allow type promotion if required.
            pos = np.empty((len(positions), 2))
            pos[:, 0] = positions['x_0']
            pos[:, 1] = positions['y_0']
            positions = pos

        if isinstance(fluxes, (list, tuple)):
            fluxes = np.array(fluxes)

        if mode == 'mean':
            combine = np.ma.mean
        elif mode == 'median':
            combine = np.ma.median
        else:
            raise Exception('Invalid mode to combine prfs.')

        data_internal = np.ma.array(data=imdata, mask=mask)
        prf_model = np.ndarray(shape=(subsampling, subsampling, size, size))
        positions_subpixel_indices = np.array([subpixel_indices(_, subsampling)
                                               for _ in positions], dtype=np.int)

        for i in range(subsampling):
            for j in range(subsampling):
                extracted_sub_prfs = []
                sub_prf_indices = np.all(positions_subpixel_indices == [j, i],
                                         axis=1)
                positions_sub_prfs = positions[sub_prf_indices]
                for k, position in enumerate(positions_sub_prfs):
                    x, y = position
                    extracted_prf = extract_array(data_internal, (size, size),
                                                  (y, x))
                    # Check shape to exclude incomplete PRFs at the boundaries
                    # of the image
                    if (extracted_prf.shape == (size, size) and
                            np.ma.sum(extracted_prf) != 0):
                        # Replace NaN values by mirrored value, with respect
                        # to the prf's center
                        if fix_nan:
                            prf_nan = extracted_prf.mask
                            if prf_nan.any():
                                if (prf_nan.sum() > 3 or
                                        prf_nan[size // 2, size // 2]):
                                    continue
                                else:
                                    extracted_prf = mask_to_mirrored_num(
                                        extracted_prf, prf_nan,
                                        (size // 2, size // 2))
                        # Normalize and add extracted PRF to data cube
                        if fluxes is None:
                            extracted_prf_norm = (np.ma.copy(extracted_prf) /
                                                  np.ma.sum(extracted_prf))
                        else:
                            fluxes_sub_prfs = fluxes[sub_prf_indices]
                            extracted_prf_norm = (np.ma.copy(extracted_prf) /
                                                  fluxes_sub_prfs[k])
                        extracted_sub_prfs.append(extracted_prf_norm)
                    else:
                        continue
                prf_model[i, j] = np.ma.getdata(
                    combine(np.ma.dstack(extracted_sub_prfs), axis=2))
        return cls(prf_model, subsampling=subsampling)


class IntegratedGaussianPRF(Fittable2DModel):
    r"""
    Circular Gaussian model integrated over pixels. Because it is integrated,
    this model is considered a PRF, *not* a PSF (see :ref:`psf-terminology` for
    more about the terminology used here.)

    This model is a Gaussian *integrated* over an area of ``1`` (in units
    of the model input coordinates, e.g. 1 pixel).
    This is in contrast to the apparently
    similar `astropy.modeling.functional_models.Gaussian2D`, which is the value
    of a 2D Gaussian *at* the input coordinates, with no integration.  So this
    model is equivalent to assuming the PSF is Gaussian at a *sub-pixel* level.

    Parameters
    ----------
    sigma : float
        Width of the Gaussian PSF.
    flux : float (default 1)
        Total integrated flux over the entire PSF
    x_0 : float (default 0)
        Position of the peak in x direction.
    y_0 : float (default 0)
        Position of the peak in y direction.

    Notes
    -----
    This model is evaluated according to the following formula:

        .. math::

            f(x, y) =
<<<<<<< HEAD
                \\frac{F}{4}
                \\left[
                \\textnormal{erf} \\left(\\frac{x - x_0 + 0.5}
                {\\sqrt{2} \\sigma} \\right) -
                \\textnormal{erf} \\left(\\frac{x - x_0 - 0.5}
                {\\sqrt{2} \\sigma} \\right)
                \\right]
                \\left[
                \\textnormal{erf} \\left(\\frac{y - y_0 + 0.5}
                {\\sqrt{2} \\sigma} \\right) -
                \\textnormal{erf} \\left(\\frac{y - y_0 - 0.5}
                {\\sqrt{2} \\sigma} \\right)
                \\right]
=======
                \frac{F}{4}
                \left[
                {\rm erf} \left(\frac{x - x_0 + 0.5}
                {\sqrt{2} \sigma} \right) -
                {\rm erf} \left(\frac{x - x_0 - 0.5}
                {\sqrt{2} \sigma} \right)
                \right]
                \left[
                {\rm erf} \left(\frac{y - y_0 + 0.5}
                {\sqrt{2} \sigma} \right) -
                {\rm erf} \left(\frac{y - y_0 - 0.5}
                {\sqrt{2} \sigma} \right)
                \right]

>>>>>>> e6573d6f
    where ``erf`` denotes the error function and ``F`` the total
    integrated flux.
    """

    flux = Parameter(default=1)
    x_0 = Parameter(default=0)
    y_0 = Parameter(default=0)
    sigma = Parameter(default=1, fixed=True)

    _erf = None
    fit_deriv = None

    @property
    def bounding_box(self):
        halfwidth = 4 * self.sigma
        return ((int(self.y_0 - halfwidth), int(self.y_0 + halfwidth)),
                (int(self.x_0 - halfwidth), int(self.x_0 + halfwidth)))

    def __init__(self, sigma=sigma.default,
                 x_0=x_0.default, y_0=y_0.default, flux=flux.default,
                 **kwargs):
        if self._erf is None:
            from scipy.special import erf
            self.__class__._erf = erf

        super(IntegratedGaussianPRF, self).__init__(n_models=1, sigma=sigma,
                                                    x_0=x_0, y_0=y_0,
                                                    flux=flux, **kwargs)

    def evaluate(self, x, y, flux, x_0, y_0, sigma):
        """
        Model function Gaussian PSF model.
        """
        return (flux / 4 *
                ((self._erf((x - x_0 + 0.5) / (np.sqrt(2) * sigma)) -
                  self._erf((x - x_0 - 0.5) / (np.sqrt(2) * sigma))) *
                 (self._erf((y - y_0 + 0.5) / (np.sqrt(2) * sigma)) -
                  self._erf((y - y_0 - 0.5) / (np.sqrt(2) * sigma)))))


class PRFAdapter(Fittable2DModel):
    """
    A model that adapts a supplied PSF model to act as a PRF. It
    integrates the PSF model over pixel "boxes".  A critical built-in assumption
    is that the PSF model scale and location parameters are in *pixel* units.

    Parameters
    ----------
    psfmodel : a 2D model
        The model to assume as representative of the PSF
    renormalize_psf : bool
        If True, the model will be integrated from -inf to inf and re-scaled
        so that the total integrates to 1.  Note that this renormalization only
        occurs *once*, so if the total flux of ``psfmodel`` depends on position,
        this will *not* be correct.
    xname : str or None
        The name of the ``psfmodel`` parameter that corresponds to the x-axis
        center of the PSF.  If None, the model will be assumed to be centered at x=0.
    yname : str or None
        The name of the ``psfmodel`` parameter that corresponds to the y-axis
        center of the PSF.  If None, the model will be assumed to be centered at y=0.
    fluxname : str or None
        The name of the ``psfmodel`` parameter that corresponds to the total
        flux of the star.  If None, a scaling factor will be applied by the
        ``PRFAdapter`` instead of modifying the ``psfmodel``.

    Notes
    -----
    This current implementation of this class (using numerical integration for
    each pixel) is extremely slow, and only suited for experimentation over
    relatively few small regions.
    """
    flux = Parameter(default=1)
    x_0 = Parameter(default=0)
    y_0 = Parameter(default=0)

    def __init__(self, psfmodel, renormalize_psf=True, flux=flux.default,
                 x_0=x_0.default, y_0=y_0.default, xname=None, yname=None,
                 fluxname=None, **kwargs):

        self.psfmodel = psfmodel.copy()

        if renormalize_psf:
            from scipy.integrate import dblquad
            self._psf_scale_factor = 1. / dblquad(self.psfmodel,
                                                  -np.inf, np.inf,
                                                  lambda x: -np.inf,
                                                  lambda x: np.inf)[0]
        else:
            self._psf_scale_factor = 1

        self.xname = xname
        self.yname = yname
        self.fluxname = fluxname

        # these can be used to adjust the integration behavior. Might be used
        # in the future to expose how the integration happens
        self._dblquadkwargs = {}

        super(PRFAdapter, self).__init__(n_models=1, x_0=x_0, y_0=y_0,
                                         flux=flux, **kwargs)

    def evaluate(self, x, y, flux, x_0, y_0):
        """
        The evaluation function for PRFAdapter.
        """
        if self.xname is None:
            dx = x - x_0
        else:
            dx = x
            setattr(self.psfmodel, self.xname, x_0)

        if self.xname is None:
            dy = y - y_0
        else:
            dy = y
            setattr(self.psfmodel, self.yname, y_0)

        if self.fluxname is None:
            return flux * self._psf_scale_factor * self._integrated_psfmodel(dx, dy)
        else:
            setattr(self.psfmodel, self.yname, flux * self._psf_scale_factor)
            return self._integrated_psfmodel(dx, dy)

    def _integrated_psfmodel(self, dx, dy):
        from scipy.integrate import dblquad

        # infer type/shape from the PSF model.  Seems wasteful, but the
        # integration step is a *lot* more expensive so its just peanuts
        out = np.empty_like(self.psfmodel(dx, dy))
        outravel = out.ravel()
        for i, (xi, yi) in enumerate(zip(dx.ravel(), dy.ravel())):
            outravel[i] = dblquad(self.psfmodel,
                                  xi-0.5, xi+0.5,
                                  lambda x: yi-0.5, lambda x: yi+0.5,
                                  **self._dblquadkwargs)[0]
        return out


def _extract_psf_fitting_names(psf):
    """
    Determine the names of the x coordinate, y coordinate, and flux from a
    model.  Returns (xname, yname, fluxname)
    """
    if hasattr(psf, 'psf_xname'):
        xname = psf.psf_xname
    elif 'x_0' in psf.param_names:
        xname = 'x_0'
    else:
        raise ValueError('Could not determine x coordinate name for psf_photometry.')

    if hasattr(psf, 'psf_yname'):
        yname = psf.psf_yname
    elif 'y_0' in psf.param_names:
        yname = 'y_0'
    else:
        raise ValueError('Could not determine y coordinate name for psf_photometry.')

    if hasattr(psf, 'psf_fluxname'):
        fluxname = psf.psf_fluxname
    elif 'flux' in psf.param_names:
        fluxname = 'flux'
    else:
        raise ValueError('Could not determine flux name for psf_photometry.')

    return xname, yname, fluxname


def _call_fitter(fitter, psf, x, y, data, weights):
    '''Not all fitters have to support a weight array. This function includes
    the weight in the fitter call only if really needed.'''
    if np.all(weights == 1.):
        return fitter(psf, x, y, data)
    else:
        return fitter(psf, x, y, data, weights=weights)


def prepare_psf_model(psfmodel, xname=None, yname=None, fluxname=None,
                      renormalize_psf=True):
    """
    This takes a 2D PSF model and returns one derived from it but suitable for
    use with `psf_photometry`.  The resulting model may be a composite model, but
    should have only the x, y, and flux related parameters un-fixed.


    Parameters
    ----------
    psfmodel : a 2D model
        The model to assume as representative of the PSF.
    xname : str or None
        The name of the ``psfmodel`` parameter that corresponds to the x-axis
        center of the PSF.  If None, the model will be assumed to be centered
        at x=0, and a new paramter will be added for the offset.
    yname : str or None
        The name of the ``psfmodel`` parameter that corresponds to the y-axis
        center of the PSF.  If None, the model will be assumed to be centered
        at x=0, and a new paramter will be added for the offset.
    fluxname : str or None
        The name of the ``psfmodel`` parameter that corresponds to the total
        flux of the star.  If None, a scaling factor will be added to the model.
    renormalize_psf : bool
        If True, the model will be integrated from -inf to inf and re-scaled
        so that the total integrates to 1.  Note that this renormalization only
        occurs *once*, so if the total flux of ``psfmodel`` depends on position,
        this will *not* be correct.

    Returns
    -------
    outmod : a model
        A new model ready to be passed into `psf_photometry`.
    """
    if xname is None:
        xinmod = models.Shift(0, name='x_offset')
        xname = 'offset_0'
    else:
        xinmod = models.Identity(1)
        xname = xname + '_2'
    xinmod.fittable = True

    if yname is None:
        yinmod = models.Shift(0, name='y_offset')
        yname = 'offset_1'
    else:
        yinmod = models.Identity(1)
        yname = yname + '_2'
    yinmod.fittable = True

    outmod = (xinmod & yinmod) | psfmodel

    if fluxname is None:
        outmod = outmod * models.Const2D(1, name='flux_scaling')
        fluxname = 'amplitude_3'
    else:
        fluxname = fluxname + '_2'

    if renormalize_psf:
        # we do the import here because other machinery works w/o scipy
        from scipy import integrate

        integrand = integrate.dblquad(psfmodel, -np.inf, np.inf,
                                      lambda x: -np.inf, lambda x: np.inf)[0]
        normmod = models.Const2D(1./integrand, name='renormalize_scaling')
        outmod = outmod * normmod

    # final setup of the output model - fix all the non-offset/scale parameters
    for pnm in outmod.param_names:
        outmod.fixed[pnm] = pnm not in (xname, yname, fluxname)

    # and set the names so that psf_photometry knows what to do
    outmod.xname = xname
    outmod.yname = yname
    outmod.fluxname = fluxname

    # now some convenience aliases if reasonable
    outmod.psfmodel = outmod[2]
    if 'x_0' not in outmod.param_names and 'y_0' not in outmod.param_names:
        outmod.x_0 = getattr(outmod, xname)
        outmod.y_0 = getattr(outmod, yname)
    if 'flux' not in outmod.param_names:
        outmod.flux = getattr(outmod, fluxname)

    return outmod


@support_nddata
def psf_photometry(data, positions, psf, fitshape=None,
                   fitter=LevMarLSQFitter(),
                   unit=None, wcs=None, error=None, effective_gain=None,
                   mask=None, pixelwise_error=True,
                   mode='sequential',
                   store_fit_info=False):
    """
    Perform PSF/PRF photometry on the data.

    Given a PSF or PRF model, the model is fitted simultaneously or
    sequentially to the given positions to obtain an estimate of the
    flux. If required, coordinates are also tuned to match best the data.

    Parameters
    ----------
    data : array_like, `~astropy.io.fits.ImageHDU`, `~astropy.io.fits.HDUList`
        The 2-d array on which to perform photometry. ``data`` should be
        background-subtracted.  Units are used during the photometry,
        either provided along with the data array, or stored in the
        header keyword ``'BUNIT'``.
    positions : Array-like of shape (2 or 3, N) or `~astropy.table.Table`
        Positions at which to *start* the fit for each object, in pixel
        coordinates. If
        array-like, it can be either (x_0, y_0) or (x_0, y_0, flux_0). If a
        table, the columns 'x_0' and 'y_0' must be present.  'flux_0' can also
        be provided to set initial fluxes.  Additional columns of the form
        '<parametername>_0' will be used to set the initial guess for any
        parameters of the ``psf`` model that are not fixed.
    psf : `astropy.modeling.Fittable2DModel` instance
        PSF or PRF model to fit the data. Could be one of the models in this
        package like `~photutils.psf.DiscretePRF`,
        `~photutils.psf.IntegratedGaussianPRF`, or any other suitable 2D model.
        This function needs to identify three parameters (position of center in
        x and y coordinates and the flux) in order to set them to suitable
        starting values for each fit. The names of these parameters can be given
        as follows:

        - Set ``psf.psf_xname``, ``psf.psf_yname`` and ``psf.psf_fluxname`` to
          strings with the names of the respective psf model parameter.
        - If those attributes are not found, the names ``x_0``, ``y_0`` and
          ``flux`` are assumed.

        `~photutils.psf.prepare_psf_model` can be used to prepare any 2D model
        to match these assumptions.
    fitshape : length-2 or None
        The shape of the region around the center of the target location to do
        the fitting in.  If None, fit the whole image without windowing. (See
        notes)
    fitter : an `astropy.modeling.fitting.Fitter` object
        The fitter object used to actually derive the fits. See
        `astropy.modeling.fitting` for more details on fitters.
    unit : `~astropy.units.UnitBase` instance, str
        An object that represents the unit associated with ``data``.  Must
        be an `~astropy.units.UnitBase` object or a string parseable by the
        :mod:`~astropy.units` package. It overrides the ``data`` unit from
        the ``'BUNIT'`` header keyword and issues a warning if
        different. However an error is raised if ``data`` as an array
        already has a different unit.
    wcs : `~astropy.wcs.WCS`, optional
        Use this as the wcs transformation. It overrides any wcs transformation
        passed along with ``data`` either in the header or in an attribute.
    error : float or array_like, optional
        Error in each pixel, interpreted as Gaussian 1-sigma uncertainty.
    effective_gain : float or array_like, optional
        Ratio of counts (e.g., electrons or photons) to units of the
        data (e.g., ADU), for the purpose of calculating Poisson error
        from the object itself. If ``effective_gain`` is `None`
        (default), ``error`` is assumed to include all uncertainty in
        each pixel. If ``effective_gain`` is given, ``error`` is assumed
        to be the "background error" only (not accounting for Poisson
        error in the flux in the apertures).
    mask : array_like (bool), optional
        Mask to apply to the data.  Masked pixels are excluded/ignored.
    pixelwise_error : bool, optional
        For ``error`` and/or ``effective_gain`` arrays. If `True`,
        assume ``error`` and/or ``effective_gain`` vary significantly
        within an aperture: sum contribution from each pixel. If
        `False`, assume ``error`` and ``effective_gain`` do not vary
        significantly within an aperture. Use the single value of
        ``error`` and/or ``effective_gain`` at the center of each
        aperture as the value for the entire aperture.  Default is
        `True`.
    mode : {'sequential'}
        One of the following modes to do PSF/PRF photometry:
            * 'sequential' (default)
                Fit PSF/PRF separately for the given positions.
            * (No other modes are yet implemented)
    store_fit_info : bool or list
        If False, the fitting information is discarded.  If True, the output
        table will have an additional column 'fit_message' with the message that
        came from the fit.  If a list, it will be populated with the
        ``fit_info`` dictionary of the fitter for each fit.

    Returns
    -------
    result_tab : `~astropy.table.Table`
        The results of the fitting procedure.  The fitted flux is in the column
        'flux_fit', and the centroids are in 'x_fit' and 'y_fit'. If
        ``positions`` was a table, any columns in that table will be carried
        over to this table.  If any of the ``psf`` model parameters other than
        flux/x/y are not fixed, their results will be in the column
        '<parametername>_fit'.

    Notes
    -----
    Most fitters will not do well if ``fitshape`` is None because they will try
    to fit the whole image as just one star.

    This function is decorated with `~astropy.nddata.support_nddata` and
    thus supports `~astropy.nddata.NDData` objects as input.
    """
    data, wcs_transformation, mask, error, effective_gain, pixelwise_error \
        = _prepare_photometry_input(data, unit, wcs, mask, error, effective_gain,
                                    pixelwise_error)

    # As long as models don't support quantities, we'll break that apart
    fluxunit = data.unit
    data = np.array(data)

    if (error is not None) or (effective_gain is not None):
        warnings.warn('Uncertainties are not yet supported in PSF fitting.',
                      AstropyUserWarning)
    weights = np.ones_like(data)

    # determine the names of the model's relevant attributes
    xname, yname, fluxname = _extract_psf_fitting_names(psf)

    # Prep the index arrays and the table for output
    indices = np.indices(data.shape)
    if hasattr(positions, 'colnames'):
        # quacks like a table, so assume it's a table
        if 'x_0' not in positions.colnames:
            raise ValueError('Input table does not have x0 column')
        if 'y_0' not in positions.colnames:
            raise ValueError('Input table does not have y0 column')
        result_tab = positions.copy()
    else:
        positions = np.array(positions, copy=False)
        if positions.shape[0] < 2:
            raise ValueError('Positions should be a table or an array (2, N) or (3, N)')
        elif positions.shape[0] > 3:
            raise ValueError('Positions should be a table or an array (2, N) or (3, N)')

        result_tab = Table()
        result_tab['x_0'] = positions[0]
        result_tab['y_0'] = positions[1]
        if positions.shape[0] >= 3:
            result_tab['flux_0'] = positions[2]

    result_tab['x_fit'] = result_tab['x_0']
    result_tab['y_fit'] = result_tab['y_0']
    result_tab.add_column(Column(name='flux_fit', unit=fluxunit,
                                 data=np.empty(len(result_tab), dtype=data.dtype)))

    # prep for fitting
    psf = psf.copy()  # don't want to muck up whatever PSF the user gives us

    pars_to_set = {'x_0': xname, 'y_0': yname}  # maps input table name to parameter name
    if 'flux_0' in result_tab.colnames:
        pars_to_set['flux_0'] = fluxname

    pars_to_output = {'x_fit': xname,
                      'y_fit': yname,
                      'flux_fit': fluxname}  # maps output table name to parameter name

    for p, isfixed in psf.fixed.items():
        p0 = p + '_0'
        if p0 in result_tab.colnames and p not in (xname, yname, fluxname):
            pars_to_set[p0] = p
        pfit = p + '_fit'
        if not isfixed and p not in (xname, yname, fluxname):
                pars_to_output[pfit] = p

    fit_messages = None
    fit_infos = None
    if isinstance(store_fit_info, list):
        fit_infos = store_fit_info
    elif store_fit_info:
        fit_messages = []

    # Many fitters take a "weight" array, but no "mask".
    # Thus, we convert the mask to weights on 1 and 0. Unfortunately,
    # that only works if the values "behind the mask" are finite.
    if mask is not None:
        data = copy.deepcopy(data)
        data[mask] = 0
        weights[mask] = 0.

    if mode == 'sequential':
        for row in result_tab:
            for table_name, parameter_name in pars_to_set.items():
                setattr(psf, parameter_name, row[table_name])

            if fitshape is None:
                fitted = _call_fitter(fitter, psf, indices[1], indices[0],
                                      data, weights=weights)
            else:
                position = (row['y_0'], row['x_0'])
                y = extract_array(indices[0], fitshape, position)
                x = extract_array(indices[1], fitshape, position)
                sub_array_data = extract_array(data, fitshape, position,
                                               fill_value=0.)
                sub_array_weights = extract_array(weights, fitshape,
                                                  position, fill_value=0.)
                fitted = _call_fitter(fitter, psf, x, y, sub_array_data,
                                      weights=sub_array_weights)

            for table_name, parameter_name in pars_to_output.items():
                row[table_name] = getattr(fitted, parameter_name).value

            if fit_infos is not None:
                fit_infos.append(fitter.fit_info)
            if fit_messages is not None:
                fit_messages.append(fitter.fit_info['message'])
    else:
        raise ValueError('Invalid photometry mode.')

    if fit_messages is not None:
        result_tab['fit_messages'] = fit_messages

    return result_tab


def subtract_psf(data, psf, posflux, subshape=None):
    """
    Subtracts PSF/PRFs from an image.

    Parameters
    ----------
    data : `~astropy.nddata.NDData` or array (must be 2D)
        Image data.
    psf : `astropy.modeling.Fittable2DModel` instance
        PSF/PRF model to be substracted from the data.
    posflux : Array-like of shape (3, N) or `~astropy.table.Table`
        Positions and fluxes for the objects to subtract.  If an array, it is
        interpreted as ``(x, y, flux)``  If a table, the columns 'x_fit',
        'y_fit', and 'flux_fit' must be present.
    subshape : length-2 or None
        The shape of the region around the center of the location to subtract
        the PSF from.  If None, subtract from the whole image.

    Returns
    -------
    subdata : same shape and type as ``data``
        The image with the PSF subtracted
    """
    if data.ndim != 2:
        raise ValueError('{0}-d array not supported. Only 2-d arrays can be '
                         'passed to subtract_psf.'.format(data.ndim))

    #  translate array input into table
    if hasattr(posflux, 'colnames'):
        if 'x_fit' not in posflux.colnames:
            raise ValueError('Input table does not have x_fit')
        if 'y_fit' not in posflux.colnames:
            raise ValueError('Input table does not have y_fit')
        if 'flux_fit' not in posflux.colnames:
            raise ValueError('Input table does not have flux_fit')
    else:
        posflux = Table(names=['x_fit', 'y_fit', 'flux_fit'], data=posflux)

    # Set up contstants across the loop
    psf = psf.copy()
    xname, yname, fluxname = _extract_psf_fitting_names(psf)
    indices = np.indices(data.shape)
    subbeddata = data.copy()

    if subshape is None:
        indicies_reversed = indices[::-1]

        for row in posflux:
            getattr(psf, xname).value = row['x_fit']
            getattr(psf, yname).value = row['y_fit']
            getattr(psf, fluxname).value = row['flux_fit']

            subbeddata -= psf(*indicies_reversed)
    else:
        for row in posflux:
            x_0, y_0 = row['x_fit'], row['y_fit']

            y = extract_array(indices[0], subshape, (y_0, x_0))
            x = extract_array(indices[1], subshape, (y_0, x_0))

            getattr(psf, xname).value = x_0
            getattr(psf, yname).value = y_0
            getattr(psf, fluxname).value = row['flux_fit']

            subbeddata = add_array(subbeddata, -psf(x, y), (y_0, x_0))

    return subbeddata<|MERGE_RESOLUTION|>--- conflicted
+++ resolved
@@ -315,21 +315,6 @@
         .. math::
 
             f(x, y) =
-<<<<<<< HEAD
-                \\frac{F}{4}
-                \\left[
-                \\textnormal{erf} \\left(\\frac{x - x_0 + 0.5}
-                {\\sqrt{2} \\sigma} \\right) -
-                \\textnormal{erf} \\left(\\frac{x - x_0 - 0.5}
-                {\\sqrt{2} \\sigma} \\right)
-                \\right]
-                \\left[
-                \\textnormal{erf} \\left(\\frac{y - y_0 + 0.5}
-                {\\sqrt{2} \\sigma} \\right) -
-                \\textnormal{erf} \\left(\\frac{y - y_0 - 0.5}
-                {\\sqrt{2} \\sigma} \\right)
-                \\right]
-=======
                 \frac{F}{4}
                 \left[
                 {\rm erf} \left(\frac{x - x_0 + 0.5}
@@ -344,7 +329,6 @@
                 {\sqrt{2} \sigma} \right)
                 \right]
 
->>>>>>> e6573d6f
     where ``erf`` denotes the error function and ``F`` the total
     integrated flux.
     """
